--- conflicted
+++ resolved
@@ -10,13 +10,6 @@
 target/
 
 .DS_STORE
-
-<<<<<<< HEAD
-.pnp.cjs
-
-.yarn/
-=======
-.DS_STORE
 # Devenv
 .devenv*
 devenv.local.nix
@@ -25,5 +18,4 @@
 .direnv
 
 # pre-commit
-.pre-commit-config.yaml
->>>>>>> cc04c542
+.pre-commit-config.yaml