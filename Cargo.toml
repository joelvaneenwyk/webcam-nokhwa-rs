--- conflicted
+++ resolved
@@ -1,10 +1,6 @@
 [package]
 name = "nokhwa"
-<<<<<<< HEAD
-version = "0.10.4"
-=======
 version = "0.11.0"
->>>>>>> 14339380
 authors = ["l1npengtul <l1npengtul@protonmail.com>"]
 edition = "2021"
 description = "A Simple-to-use, cross-platform Rust Webcam Capture Library"
@@ -39,7 +35,6 @@
 input-native = ["input-avfoundation", "input-v4l", "input-msmf"]
 # Re-enable it once soundness has been proven + mozjpeg is updated to 0.9.x
 # input-uvc = ["uvc", "uvc/vendor", "usb_enumeration", "lazy_static"]
-<<<<<<< HEAD
 input-uvc = ["default"]
 input-opencv = ["opencv", "opencv/videoio", "opencv/rgb", "rgb", "nokhwa-core/opencv-mat"]
 input-jscam = ["web-sys", "js-sys", "wasm-bindgen-futures", "wasm-bindgen", "wasm-rs-async-executor"]
@@ -47,14 +42,6 @@
 output-wasm = ["default", "input-jscam"]
 output-threaded = ["parking_lot"]
 small-wasm = []
-=======
-input-opencv = ["opencv", "opencv/rgb", "rgb", "nokhwa-core/opencv-mat"]
-input-jscam = [ "wasm-bindgen-futures", "wasm-rs-async-executor", "output-async", "js-sys", "web-sys"]
-output-wgpu = ["wgpu", "nokhwa-core/wgpu-types"]
-#output-wasm = ["input-jscam"]
-output-threaded = []
-output-async = ["nokhwa-core/async", "async-trait"]
->>>>>>> 14339380
 docs-only = ["input-native", "input-opencv", "input-jscam","output-wgpu", "output-threaded", "serialize"]
 docs-nolink = ["nokhwa-core/docs-features"]
 docs-features = []
@@ -73,11 +60,7 @@
 optional = true
 
 [dependencies.nokhwa-core]
-<<<<<<< HEAD
-version = "0.1"
-=======
 version = "0.2"
->>>>>>> 14339380
 path = "nokhwa-core"
 
 [dependencies.serde]
@@ -89,7 +72,6 @@
 optional = true
 
 [dependencies.image]
-<<<<<<< HEAD
 version = "0.25.2"
 default-features = false
 
@@ -97,29 +79,16 @@
 version = "0.14"
 optional = true
 
-=======
-version = "0.25"
-default-features = false
-
->>>>>>> 14339380
 [dependencies.usb_enumeration]
 version = "0.2"
 optional = true
 
 [dependencies.wgpu]
-<<<<<<< HEAD
-version = "22.0.0"
-optional = true
-
-[dependencies.opencv]
-version = "0.92.1"
-=======
 version = "0.19"
 optional = true
 
 [dependencies.opencv]
 version = "0.89"
->>>>>>> 14339380
 default-features = false
 optional = true
 
