# nokhwa

[![cargo version](https://img.shields.io/crates/v/nokhwa.svg)](https://crates.io/crates/nokhwa) [![docs.rs version](https://img.shields.io/docsrs/nokhwa)](https://docs.rs/nokhwa/latest/nokhwa/)

> 녹화 "Nokhwa" - Korean word meaning "to record"

Easy-to-use, cross-platform, webcam capture library written in Rust.

## Using nokhwa

Nokhwa can be added to your crate by adding it to your `Cargo.toml`:

```toml
[dependencies.nokhwa]
version = "0.10.0"
# Use the native input backends, enable WGPU integration
features = ["input-native", "output-wgpu"]
```

Most likely, you will only use functionality provided by the `Camera` struct. If you need lower-level access, you may instead opt to use the raw capture backends found at `nokhwa::backends::capture::*`.

## Example

```rust
// first camera in system
let index = CameraIndex::Index(0);
// request the absolute highest resolution CameraFormat that can be decoded to RGB.
let requested = RequestedFormat::new::<RgbFormat>(RequestedFormatType::AbsoluteHighestFrameRate);
// make the camera
let mut camera = Camera::new(index, requested).unwrap();

// get a frame
let frame = camera.frame().unwrap();
println!("Captured Single Frame of {}", frame.buffer().len());
// decode into an ImageBuffer
let decoded = frame.decode_image::<RgbFormat>().unwrap();
println!("Decoded Frame of {}", decoded.len());
```

A command line app made with `nokhwa` can be found in the `examples` folder.

## API Support

The table below lists current Nokhwa API support.

- The `Backend` column signifies the backend.
- The `Input` column signifies reading frames from the camera
- The `Query` column signifies system device list support
- The `Query-Device` column signifies reading device capabilities
- The `Platform` column signifies what Platform this is availible on.

 | Backend                              | Input              | Query             | Query-Device       | Platform            |
 |-----------------------------------------|-------------------|--------------------|-------------------|--------------------|
 | Video4Linux(`input-native`)          | ✅                 | ✅                 | ✅                | Linux               |
 | MSMF(`input-native`)                 | ✅                 | ✅                 | ✅                | Windows             |
 | AVFoundation(`input-native`)   | ✅                 | ✅                 | ✅                | Mac                 |
 | OpenCV(`input-opencv`)^              | ✅                 | ❌                 | ❌                | Linux, Windows, Mac |
 | WASM(`input-wasm`)                | ✅                 | ✅                 | ✅                | Browser(Web)        |

 ✅: Working, 🔮 : Experimental, ❌ : Not Supported, 🚧: Planned/WIP

  ^ = May be bugged. Also supports IP Cameras.

## Feature

The default feature includes nothing. Anything starting with `input-*` is a feature that enables the specific backend.

`input-*` features:

- `input-native`: Uses either V4L2(Linux), MSMF(Windows), or AVFoundation(Mac OS)
- `input-opencv`: Enables the `opencv` backend. (cross-platform)
- `input-jscam`: Enables the use of the `JSCamera` struct, which uses browser APIs. (Web)

Conversely, anything that starts with `output-*` controls a feature that controls the output of something (usually a frame from the camera)

`output-*` features:

- `output-wgpu`: Enables the API to copy a frame directly into a `wgpu` texture.
- `output-threaded`: Enable the threaded/callback based camera.

Other features:

- `decoding`: Enables `mozjpeg` decoding. Enabled by default.
- `docs-only`: Documentation feature. Enabled for docs.rs builds.
- `docs-nolink`: Build documentation **without** linking to any libraries. Enabled for docs.rs builds.
- `test-fail-warning`: Fails on warning. Enabled in CI.

You many want to pick and choose to reduce bloat.

## Issues

If you are making an issue, please make sure that

- It has not been made yet
- Attach what you were doing, your environment, steps to reproduce, and backtrace.
Thank you!

## Contributing

Contributions are welcome!

- Please `rustfmt` all your code and adhere to the clippy lints (unless necessary not to do so)
- Please limit use of `unsafe`
- All contributions are under the Apache 2.0 license unless otherwise specified

## Minimum Service Rust Version

`nokhwa` may build on older versions of `rustc`, but there is no guarantee except for the latest stable rust.

## Sponsors
<<<<<<< HEAD

- $5/mo sponsors:
  - [remifluff](https://github.com/remifluff)
  - [gennyble](https://github.com/gennyble)

=======
- $10/mo sponsors:
  - [yunho-c](https://github.com/yunho-c)
- $5/mo sponsors:
  - [patte](https://github.com/patte)
  - [mason-bially](https://github.com/mason-bially)
  
>>>>>>> cc04c542
Please consider [donating](https://github.com/sponsors/l1npengtul)! It helps me not look like a failure to my parents!<|MERGE_RESOLUTION|>--- conflicted
+++ resolved
@@ -108,18 +108,10 @@
 `nokhwa` may build on older versions of `rustc`, but there is no guarantee except for the latest stable rust.
 
 ## Sponsors
-<<<<<<< HEAD
-
-- $5/mo sponsors:
-  - [remifluff](https://github.com/remifluff)
-  - [gennyble](https://github.com/gennyble)
-
-=======
 - $10/mo sponsors:
   - [yunho-c](https://github.com/yunho-c)
 - $5/mo sponsors:
   - [patte](https://github.com/patte)
   - [mason-bially](https://github.com/mason-bially)
   
->>>>>>> cc04c542
 Please consider [donating](https://github.com/sponsors/l1npengtul)! It helps me not look like a failure to my parents!