--- conflicted
+++ resolved
@@ -1,5 +1,5 @@
 /*
- * Copyright 2021 l1npengtul <l1npengtul@protonmail.com> / The Nokhwa Contributors
+ * Copyright 2022 l1npengtul <l1npengtul@protonmail.com> / The Nokhwa Contributors
  *
  * Licensed under the Apache License, Version 2.0 (the "License");
  * you may not use this file except in compliance with the License.
@@ -56,14 +56,6 @@
 }
 
 #[cfg(any(target_os = "macos", target_os = "ios"))]
-#[cfg_attr(
-    any(target_os = "macos", target_os = "ios"),
-    link(name = "CoreMedia", kind = "framework")
-)]
-#[cfg_attr(
-    any(target_os = "macos", target_os = "ios"),
-    link(name = "AVFoundation", kind = "framework")
-)]
 #[allow(non_snake_case)]
 pub mod core_media {
     // all of this is stolen from bindgen
@@ -81,7 +73,7 @@
     #[derive(Clone)]
     pub struct NSObject(pub Id);
     impl Deref for NSObject {
-        type Target = objc::runtime::Object;
+        type Target = Object;
         fn deref(&self) -> &Self::Target {
             unsafe { &*self.0 }
         }
@@ -97,7 +89,7 @@
     #[derive(Clone)]
     pub struct NSString(pub Id);
     impl Deref for NSString {
-        type Target = objc::runtime::Object;
+        type Target = Object;
         fn deref(&self) -> &Self::Target {
             unsafe { &*self.0 }
         }
@@ -111,20 +103,8 @@
 
     pub type AVMediaType = NSString;
 
-    extern "C" {
-        pub static AVMediaTypeVideo: AVMediaType;
-        pub static AVMediaTypeAudio: AVMediaType;
-        pub static AVMediaTypeText: AVMediaType;
-        pub static AVMediaTypeClosedCaption: AVMediaType;
-        pub static AVMediaTypeSubtitle: AVMediaType;
-        pub static AVMediaTypeTimecode: AVMediaType;
-        pub static AVMediaTypeMetadata: AVMediaType;
-        pub static AVMediaTypeMuxed: AVMediaType;
-        pub static AVMediaTypeMetadataObject: AVMediaType;
-        pub static AVMediaTypeDepthData: AVMediaType;
-    }
-
     #[allow(non_snake_case)]
+    #[link(name = "CoreMedia", kind = "framework")]
     extern "C" {
         pub fn CMVideoFormatDescriptionGetDimensions(
             videoDesc: CMFormatDescriptionRef,
@@ -138,21 +118,37 @@
             theSourceBuffer: CMBlockBufferRef,
             offsetToData: usize,
             dataLength: usize,
-            destination: *mut ::std::os::raw::c_void,
+            destination: *mut std::os::raw::c_void,
         ) -> std::os::raw::c_int;
 
         pub fn CMSampleBufferGetDataBuffer(sbuf: CMSampleBufferRef) -> CMBlockBufferRef;
-    }
-
-    extern "C" {
+
         pub fn dispatch_queue_create(
-            label: *const ::std::os::raw::c_char,
+            label: *const std::os::raw::c_char,
             attr: NSObject,
         ) -> NSObject;
-    }
-
-    extern "C" {
+
         pub fn dispatch_release(object: NSObject);
+
+        pub fn CMSampleBufferGetImageBuffer(sbuf: CMSampleBufferRef) -> CVImageBufferRef;
+
+        pub fn CVPixelBufferLockBaseAddress(
+            pixelBuffer: CVPixelBufferRef,
+            lockFlags: CVPixelBufferLockFlags,
+        ) -> CVReturn;
+
+        pub fn CVPixelBufferUnlockBaseAddress(
+            pixelBuffer: CVPixelBufferRef,
+            unlockFlags: CVPixelBufferLockFlags,
+        ) -> CVReturn;
+
+        pub fn CVPixelBufferGetDataSize(pixelBuffer: CVPixelBufferRef) -> std::os::raw::c_ulong;
+
+        pub fn CVPixelBufferGetBaseAddress(
+            pixelBuffer: CVPixelBufferRef,
+        ) -> *mut std::os::raw::c_void;
+
+        pub fn CVPixelBufferGetPixelFormatType(pixelBuffer: CVPixelBufferRef) -> OSType;
     }
 
     #[repr(C)]
@@ -162,41 +158,17 @@
     }
     pub type CVBufferRef = *mut __CVBuffer;
 
-    #[allow(non_snake_case)]
-    extern "C" {
-        pub fn CMSampleBufferGetImageBuffer(sbuf: CMSampleBufferRef) -> CVImageBufferRef;
-    }
-
     pub type CVImageBufferRef = CVBufferRef;
     pub type CVPixelBufferRef = CVImageBufferRef;
     pub type CVPixelBufferLockFlags = u64;
     pub type CVReturn = i32;
 
-    #[allow(non_snake_case)]
-    extern "C" {
-        pub fn CVPixelBufferLockBaseAddress(
-            pixelBuffer: CVPixelBufferRef,
-            lockFlags: CVPixelBufferLockFlags,
-        ) -> CVReturn;
-
-        pub fn CVPixelBufferUnlockBaseAddress(
-            pixelBuffer: CVPixelBufferRef,
-            unlockFlags: CVPixelBufferLockFlags,
-        ) -> CVReturn;
-
-        pub fn CVPixelBufferGetDataSize(pixelBuffer: CVPixelBufferRef) -> std::os::raw::c_ulong;
-
-        pub fn CVPixelBufferGetBaseAddress(
-            pixelBuffer: CVPixelBufferRef,
-        ) -> *mut ::std::os::raw::c_void;
-    }
-
+    pub type OSType = FourCharCode;
+    pub type AVVideoCodecType = NSString;
+
+    #[link(name = "AVFoundation", kind = "framework")]
     extern "C" {
         pub static AVVideoCodecKey: NSString;
-    }
-    pub type OSType = FourCharCode;
-    pub type AVVideoCodecType = NSString;
-    extern "C" {
         pub static AVVideoCodecTypeHEVC: AVVideoCodecType;
         pub static AVVideoCodecTypeH264: AVVideoCodecType;
         pub static AVVideoCodecTypeJPEG: AVVideoCodecType;
@@ -214,8 +186,17 @@
         pub static AVVideoWidthKey: NSString;
         pub static AVVideoHeightKey: NSString;
         pub static AVVideoExpectedSourceFrameRateKey: NSString;
-        pub fn CVPixelBufferGetPixelFormatType(pixelBuffer: CVPixelBufferRef) -> OSType;
-
+
+        pub static AVMediaTypeVideo: AVMediaType;
+        pub static AVMediaTypeAudio: AVMediaType;
+        pub static AVMediaTypeText: AVMediaType;
+        pub static AVMediaTypeClosedCaption: AVMediaType;
+        pub static AVMediaTypeSubtitle: AVMediaType;
+        pub static AVMediaTypeTimecode: AVMediaType;
+        pub static AVMediaTypeMetadata: AVMediaType;
+        pub static AVMediaTypeMuxed: AVMediaType;
+        pub static AVMediaTypeMetadataObject: AVMediaType;
+        pub static AVMediaTypeDepthData: AVMediaType;
     }
 }
 
@@ -240,7 +221,8 @@
     use core_media_sys::{
         kCMPixelFormat_422YpCbCr8_yuvs, kCMPixelFormat_8IndexedGray_WhiteIsZero,
         kCMVideoCodecType_422YpCbCr8, kCMVideoCodecType_JPEG, kCMVideoCodecType_JPEG_OpenDML,
-        CMFormatDescriptionGetMediaSubType, CMSampleBufferRef, CMVideoDimensions,
+        CMFormatDescriptionGetMediaSubType, CMFormatDescriptionRef, CMSampleBufferRef,
+        CMVideoDimensions,
     };
     use dashmap::DashMap;
     use flume::{Receiver, Sender};
@@ -318,7 +300,7 @@
                 length:string.len()
                 encoding:UTF8_ENCODING
             ];
-            let _: *mut std::ffi::c_void = msg_send![obj, autorelease];
+            let _: *mut c_void = msg_send![obj, autorelease];
             obj
         }
     }
@@ -338,8 +320,8 @@
         });
         let immutable_array: *mut Object =
             unsafe { msg_send![ns_array_cls, arrayWithArray: mutable_array] };
-        let _: *mut std::ffi::c_void = unsafe { msg_send![mutable_array, autorelease] };
-        let _: *mut std::ffi::c_void = unsafe { msg_send![immutable_array, autorelease] };
+        let _: *mut c_void = unsafe { msg_send![mutable_array, autorelease] };
+        let _: *mut c_void = unsafe { msg_send![immutable_array, autorelease] };
         immutable_array
     }
 
@@ -351,7 +333,7 @@
             let item = unsafe { NSArray::objectAtIndex(data, index) };
             out_vec.push(T::from(item));
         }
-        let _: *mut std::ffi::c_void = unsafe { msg_send![data, autorelease] };
+        let _: *mut c_void = unsafe { msg_send![data, autorelease] };
         out_vec
     }
 
@@ -367,7 +349,7 @@
             let item = unsafe { NSArray::objectAtIndex(data, index) };
             out_vec.push(T::try_from(item)?);
         }
-        let _: *mut std::ffi::c_void = unsafe { msg_send![data, autorelease] };
+        let _: *mut c_void = unsafe { msg_send![data, autorelease] };
         Ok(out_vec)
     }
 
@@ -845,7 +827,7 @@
 
     #[derive(Debug)]
     pub struct AVCaptureDeviceFormat {
-        internal: *mut Object,
+        pub(crate) internal: *mut Object,
         pub resolution: CMVideoDimensions,
         pub fps_list: Vec<f64>,
         pub fourcc: AVFourCC,
@@ -887,7 +869,7 @@
                     })
                 }
             };
-            let _: *mut std::ffi::c_void = unsafe { msg_send![description_obj, autorelease] };
+            let _: *mut c_void = unsafe { msg_send![description_obj, autorelease] };
             Ok(AVCaptureDeviceFormat {
                 internal: value,
                 resolution,
@@ -962,7 +944,7 @@
                     index,
                 })
             }
-            let _: *mut std::ffi::c_void = unsafe { msg_send![device_ns_array, release] };
+            let _: *mut c_void = unsafe { msg_send![device_ns_array, release] };
             devices
         }
     }
@@ -1046,28 +1028,40 @@
             unsafe { msg_send![self.inner, unlockForConfiguration] }
         }
 
-        pub fn set_frame_rate(&mut self, _: u32) {}
-
+        // thank you ffmpeg
         pub fn set_all(
             &mut self,
             descriptor: CaptureDeviceFormatDescriptor,
         ) -> Result<(), AVFError> {
             let format_list = self.supported_formats()?;
+            let format_description_sel = sel!(formatDescription);
+
+            let mut selected_format: *mut Object = std::ptr::null_mut();
+            let mut selected_range: *mut Object = std::ptr::null_mut();
+
             for format in format_list {
-                if descriptor.compatible_with_capture_format(&format) {
-                    unsafe {
-                        msg_send![
-                            self.inner,
-                            setActiveFormat:format.internal
-                        ]
+                let format_desc_ref: CMFormatDescriptionRef =
+                    unsafe { msg_send![format.internal, performSelector: format_description_sel] };
+                let dimensions = unsafe { CMVideoFormatDescriptionGetDimensions(format_desc_ref) };
+
+                if dimensions.height == descriptor.resolution.height
+                    && dimensions.width == descriptor.resolution.width
+                {
+                    selected_format = format.internal;
+
+                    for range in ns_arr_to_vec::<AVFrameRateRange>(unsafe {
+                        msg_send![format.internal, valueForKey:"videoSupportedFrameRateRanges"]
+                    }) {
+                        let max_fps: f64 =
+                            unsafe { msg_send![range.inner, valueForKey:"maxFrameRate"] };
+
+                        if (f64::from(descriptor.fps) - max_fps).abs() < 0.01 {
+                            selected_range = range.inner;
+                            break;
+                        }
                     }
-                    self.set_frame_rate(descriptor.fps as u32);
-                    return Ok(());
-                }
-            }
-<<<<<<< HEAD
-            Err(AVFError::ConfigNotAccepted)
-=======
+                }
+            }
 
             if selected_range.is_null() || selected_format.is_null() {
                 return Err(AVFError::ConfigNotAccepted);
@@ -1086,7 +1080,6 @@
             };
             self.unlock();
             Ok(())
->>>>>>> bd8e7813
         }
     }
 
