/*
 * Copyright 2022 l1npengtul <l1npengtul@protonmail.com> / The Nokhwa Contributors
 *
 * Licensed under the Apache License, Version 2.0 (the "License");
 * you may not use this file except in compliance with the License.
 * You may obtain a copy of the License at
 *
 *     http://www.apache.org/licenses/LICENSE-2.0
 *
 * Unless required by applicable law or agreed to in writing, software
 * distributed under the License is distributed on an "AS IS" BASIS,
 * WITHOUT WARRANTIES OR CONDITIONS OF ANY KIND, either express or implied.
 * See the License for the specific language governing permissions and
 * limitations under the License.
 */

use crate::{
    buffer::Buffer,
    error::NokhwaError,
    types::{
        ApiBackend, CameraControl, CameraFormat, CameraInfo, ControlValueSetter,
        KnownCameraControl, Resolution,
    },
};
use std::{borrow::Cow, collections::HashMap};
use crate::frame_format::FrameFormat;
use crate::types::FrameRate;

pub trait Backend {
    const BACKEND: ApiBackend;
}

/// This trait is for any backend that allows you to grab and take frames from a camera.
/// Many of the backends are **blocking**, if the camera is occupied the library will block while it waits for it to become available.
///
/// **Note**:
/// - Backends, if not provided with a camera format, will be spawned with 640x480@15 FPS, MJPEG [`CameraFormat`].
/// - Behaviour can differ from backend to backend. While the Camera struct abstracts most of this away, if you plan to use the raw backend structs please read the `Quirks` section of each backend.
/// - If you call [`stop_stream()`](CaptureTrait::stop_stream()), you will usually need to call [`open_stream()`](CaptureTrait::open_stream()) to get more frames from the camera.
pub trait CaptureTrait {
    /// Initialize the camera, preparing it for use, with a random format (usually the first one).
    fn init(&mut self) -> Result<(), NokhwaError>;
    
    /// Returns the current backend used.
    fn backend(&self) -> ApiBackend;

    /// Gets the camera information such as Name and Index as a [`CameraInfo`].
    fn camera_info(&self) -> &CameraInfo;

    /// Forcefully refreshes the stored camera format, bringing it into sync with "reality" (current camera state)
    /// # Errors
    /// If the camera can not get its most recent [`CameraFormat`]. this will error.
    fn refresh_camera_format(&mut self) -> Result<(), NokhwaError>;

    /// Gets the current [`CameraFormat`]. This will force refresh to the current latest if it has changed.
    fn camera_format(&self) -> Option<CameraFormat>;

    /// Will set the current [`CameraFormat`]
    /// This will reset the current stream if used while stream is opened.
    ///
    /// This will also update the cache.
    /// # Errors
    /// If you started the stream and the camera rejects the new camera format, this will return an error.
    fn set_camera_format(&mut self, new_fmt: CameraFormat) -> Result<(), NokhwaError>;

    /// A hashmap of [`Resolution`]s mapped to framerates. Not sorted!
    /// # Errors
    /// This will error if the camera is not queryable or a query operation has failed. Some backends will error this out as a Unsupported Operation ([`UnsupportedOperationError`](NokhwaError::UnsupportedOperationError)).
    fn compatible_list_by_resolution(
        &mut self,
        fourcc: FrameFormat,
    ) -> Result<HashMap<Resolution, Vec<FrameRate>>, NokhwaError>;

    /// Gets the compatible [`CameraFormat`] of the camera
    /// # Errors
    /// If it fails to get, this will error.
    fn compatible_camera_formats(&mut self) -> Result<Vec<CameraFormat>, NokhwaError> {
        let mut compatible_formats = vec![];
        for fourcc in self.compatible_fourcc()? {
            for (resolution, fps_list) in self.compatible_list_by_resolution(fourcc)? {
                for fps in fps_list {
                    compatible_formats.push(CameraFormat::new(resolution, fourcc, fps));
                }
            }
        }

        Ok(compatible_formats)
    }

    /// A Vector of compatible [`FrameFormat`]s. Will only return 2 elements at most.
    /// # Errors
    /// This will error if the camera is not queryable or a query operation has failed. Some backends will error this out as a Unsupported Operation ([`UnsupportedOperationError`](NokhwaError::UnsupportedOperationError)).
    fn compatible_fourcc(&mut self) -> Result<Vec<FrameFormat>, NokhwaError>;

    /// Gets the current camera resolution (See: [`Resolution`], [`CameraFormat`]). This will force refresh to the current latest if it has changed.
    fn resolution(&self) -> Option<Resolution>;

    /// Will set the current [`Resolution`]
    /// This will reset the current stream if used while stream is opened.
    ///
    /// This will also update the cache.
    /// # Errors
    /// If you started the stream and the camera rejects the new resolution, this will return an error.
    fn set_resolution(&mut self, new_res: Resolution) -> Result<(), NokhwaError>;

    /// Gets the current camera framerate (See: [`CameraFormat`]). This will force refresh to the current latest if it has changed.
    fn frame_rate(&self) -> Option<u32>;

    /// Will set the current framerate
    /// This will reset the current stream if used while stream is opened.
    ///
    /// This will also update the cache.
    /// # Errors
    /// If you started the stream and the camera rejects the new framerate, this will return an error.
    fn set_frame_rate(&mut self, new_fps: u32) -> Result<(), NokhwaError>;

    /// Gets the current camera's frame format (See: [`FrameFormat`], [`CameraFormat`]). This will force refresh to the current latest if it has changed.
    fn frame_format(&self) -> FrameFormat;

    /// Will set the current [`FrameFormat`]
    /// This will reset the current stream if used while stream is opened.
    ///
    /// This will also update the cache.
    /// # Errors
    /// If you started the stream and the camera rejects the new frame format, this will return an error.
    fn set_frame_format(&mut self, fourcc: FrameFormat)
        -> Result<(), NokhwaError>;

    /// Gets the value of [`KnownCameraControl`].
    /// # Errors
    /// If the `control` is not supported or there is an error while getting the camera control values (e.g. unexpected value, too high, etc)
    /// this will error.
    fn camera_control(&self, control: KnownCameraControl) -> Result<CameraControl, NokhwaError>;

    /// Gets the current supported list of [`KnownCameraControl`]
    /// # Errors
    /// If the list cannot be collected, this will error. This can be treated as a "nothing supported".
    fn camera_controls(&self) -> Result<Vec<CameraControl>, NokhwaError>;

    /// Sets the control to `control` in the camera.
    /// Usually, the pipeline is calling [`camera_control()`](CaptureTrait::camera_control), getting a camera control that way
    /// then calling [`value()`](CameraControl::value()) to get a [`ControlValueSetter`] and setting the value that way.
    /// # Errors
    /// If the `control` is not supported, the value is invalid (less than min, greater than max, not in step), or there was an error setting the control,
    /// this will error.
    fn set_camera_control(
        &mut self,
        id: KnownCameraControl,
        value: ControlValueSetter,
    ) -> Result<(), NokhwaError>;

    /// Will open the camera stream with set parameters. This will be called internally if you try and call [`frame()`](CaptureTrait::frame()) before you call [`open_stream()`](CaptureTrait::open_stream()).
    /// # Errors
    /// If the specific backend fails to open the camera (e.g. already taken, busy, doesn't exist anymore) this will error.
    fn open_stream(&mut self) -> Result<(), NokhwaError>;

    /// Checks if stream if open. If it is, it will return true.
    fn is_stream_open(&self) -> bool;

    /// Will get a frame from the camera as a [`Buffer`]. Depending on the backend, if you have not called [`open_stream()`](CaptureTrait::open_stream()) before you called this,
    /// it will either return an error.
    /// # Errors
    /// If the backend fails to get the frame (e.g. already taken, busy, doesn't exist anymore), the decoding fails (e.g. MJPEG -> u8), or [`open_stream()`](CaptureTrait::open_stream()) has not been called yet,
    /// this will error.
    fn frame(&mut self) -> Result<Buffer, NokhwaError>;

    /// Will get a frame from the camera **without** any processing applied, meaning you will usually get a frame you need to decode yourself.
    /// # Errors
    /// If the backend fails to get the frame (e.g. already taken, busy, doesn't exist anymore), or [`open_stream()`](CaptureTrait::open_stream()) has not been called yet, this will error.
    fn frame_raw(&mut self) -> Result<Cow<[u8]>, NokhwaError>;

    // #[cfg(feature = "wgpu-types")]
    // #[cfg_attr(feature = "docs-features", doc(cfg(feature = "wgpu-types")))]
    // /// Directly copies a frame to a Wgpu texture. This will automatically convert the frame into a RGBA frame.
    // /// # Errors
    // /// If the frame cannot be captured or the resolution is 0 on any axis, this will error.
    // fn frame_texture<'a>(
    //     &mut self,
    //     device: &WgpuDevice,
    //     queue: &WgpuQueue,
    //     label: Option<&'a str>,
    // ) -> Result<WgpuTexture, NokhwaError> {
    //     use crate::pixel_format::RgbAFormat;
    //     use std::num::NonZeroU32;
    //     let frame = self.frame()?.decode_image::<RgbAFormat>()?;
    //
    //     let texture_size = Extent3d {
    //         width: frame.width(),
    //         height: frame.height(),
    //         depth_or_array_layers: 1,
    //     };
    //
    //     let texture = device.create_texture(&TextureDescriptor {
    //         label,
    //         size: texture_size,
    //         mip_level_count: 1,
    //         sample_count: 1,
    //         dimension: TextureDimension::D2,
    //         format: TextureFormat::Rgba8UnormSrgb,
    //         usage: TextureUsages::TEXTURE_BINDING | TextureUsages::COPY_DST,
    //     });
    //
    //     let width_nonzero = match NonZeroU32::try_from(4 * frame.width()) {
    //         Ok(w) => Some(w),
    //         Err(why) => return Err(NokhwaError::ReadFrameError(why.to_string())),
    //     };
    //
    //     let height_nonzero = match NonZeroU32::try_from(frame.height()) {
    //         Ok(h) => Some(h),
    //         Err(why) => return Err(NokhwaError::ReadFrameError(why.to_string())),
    //     };
    //
    //     queue.write_texture(
    //         ImageCopyTexture {
    //             texture: &texture,
    //             mip_level: 0,
    //             origin: wgpu::Origin3d::ZERO,
    //             aspect: TextureAspect::All,
    //         },
    //         &frame,
    //         ImageDataLayout {
    //             offset: 0,
    //             bytes_per_row: width_nonzero,
    //             rows_per_image: height_nonzero,
    //         },
    //         texture_size,
    //     );
    //
    //     Ok(texture)
    // }

    /// Will drop the stream.
    /// # Errors
    /// Please check the `Quirks` section of each backend.
    fn stop_stream(&mut self) -> Result<(), NokhwaError>;
}

impl<T> From<T> for Box<dyn CaptureTrait>
where
    T: CaptureTrait + 'static,
{
    fn from(backend: T) -> Self {
        Box::new(backend)
    }
}

#[cfg(feature = "async")]
#[cfg_attr(feature = "async", async_trait::async_trait)]
pub trait AsyncCaptureTrait: CaptureTrait {
    /// Initialize the camera, preparing it for use, with a random format (usually the first one).
    async fn init_async(&mut self) -> Result<(), NokhwaError>;

    /// Forcefully refreshes the stored camera format, bringing it into sync with "reality" (current camera state)
    /// # Errors
    /// If the camera can not get its most recent [`CameraFormat`]. this will error.
    async fn refresh_camera_format_async(&mut self) -> Result<(), NokhwaError>;

    /// Will set the current [`CameraFormat`]
    /// This will reset the current stream if used while stream is opened.
    ///
    /// This will also update the cache.
    /// # Errors
    /// If you started the stream and the camera rejects the new camera format, this will return an error.
    async fn set_camera_format_async(&mut self, new_fmt: CameraFormat) -> Result<(), NokhwaError>;

    /// A hashmap of [`Resolution`]s mapped to framerates. Not sorted!
    /// # Errors
    /// This will error if the camera is not queryable or a query operation has failed. Some backends will error this out as a Unsupported Operation ([`UnsupportedOperationError`](NokhwaError::UnsupportedOperationError)).
    async fn compatible_list_by_resolution_async(
        &mut self,
<<<<<<< HEAD
        device: &WgpuDevice,
        queue: &WgpuQueue,
        label: Option<&'a str>,
    ) -> Result<WgpuTexture, NokhwaError> {
        use crate::pixel_format::RgbAFormat;
        use std::num::NonZeroU32;
        let frame = self.frame()?.decode_image::<RgbAFormat>()?;

        let texture_size = Extent3d {
            width: frame.width(),
            height: frame.height(),
            depth_or_array_layers: 1,
        };

        let texture = device.create_texture(&TextureDescriptor {
            label,
            size: texture_size,
            mip_level_count: 1,
            sample_count: 1,
            dimension: TextureDimension::D2,
            format: TextureFormat::Rgba8UnormSrgb,
            usage: TextureUsages::TEXTURE_BINDING | TextureUsages::COPY_DST,
            view_formats: &[],
        });

        let width_nonzero = 4 * frame.width();

        let height_nonzero = frame.height();

        queue.write_texture(
            ImageCopyTexture {
                texture: &texture,
                mip_level: 0,
                origin: wgpu::Origin3d::ZERO,
                aspect: TextureAspect::All,
            },
            &frame,
            ImageDataLayout {
                offset: 0,
                bytes_per_row: Some(width_nonzero),
                rows_per_image: Some(height_nonzero),
            },
            texture_size,
        );

        Ok(texture)
    }
=======
        fourcc: FrameFormat,
    ) -> Result<HashMap<Resolution, Vec<u32>>, NokhwaError>;

    /// Gets the compatible [`CameraFormat`] of the camera
    /// # Errors
    /// If it fails to get, this will error.
    async fn compatible_camera_formats_async(&mut self) -> Result<Vec<CameraFormat>, NokhwaError>;

    /// A Vector of compatible [`FrameFormat`]s. Will only return 2 elements at most.
    /// # Errors
    /// This will error if the camera is not queryable or a query operation has failed. Some backends will error this out as a Unsupported Operation ([`UnsupportedOperationError`](NokhwaError::UnsupportedOperationError)).
    async fn compatible_fourcc_async(&mut self) -> Result<Vec<FrameFormat>, NokhwaError>;

    /// Will set the current [`Resolution`]
    /// This will reset the current stream if used while stream is opened.
    ///
    /// This will also update the cache.
    /// # Errors
    /// If you started the stream and the camera rejects the new resolution, this will return an error.
    async fn set_resolution_async(&mut self, new_res: Resolution) -> Result<(), NokhwaError>;

    /// Will set the current framerate
    /// This will reset the current stream if used while stream is opened.
    ///
    /// This will also update the cache.
    /// # Errors
    /// If you started the stream and the camera rejects the new framerate, this will return an error.
    async fn set_frame_rate_async(&mut self, new_fps: u32) -> Result<(), NokhwaError>;

    /// Will set the current [`FrameFormat`]
    /// This will reset the current stream if used while stream is opened.
    ///
    /// This will also update the cache.
    /// # Errors
    /// If you started the stream and the camera rejects the new frame format, this will return an error.
    async fn set_frame_format_async(
        &mut self,
        fourcc: FrameFormat,
    ) -> Result<(), NokhwaError>;

    /// Sets the control to `control` in the camera.
    /// Usually, the pipeline is calling [`camera_control()`](CaptureTrait::camera_control), getting a camera control that way
    /// then calling [`value()`](CameraControl::value()) to get a [`ControlValueSetter`] and setting the value that way.
    /// # Errors
    /// If the `control` is not supported, the value is invalid (less than min, greater than max, not in step), or there was an error setting the control,
    /// this will error.
    async fn set_camera_control_async(
        &mut self,
        id: KnownCameraControl,
        value: ControlValueSetter,
    ) -> Result<(), NokhwaError>;

    /// Will open the camera stream with set parameters. This will be called internally if you try and call [`frame()`](CaptureTrait::frame()) before you call [`open_stream()`](CaptureTrait::open_stream()).
    /// # Errors
    /// If the specific backend fails to open the camera (e.g. already taken, busy, doesn't exist anymore) this will error.
    async fn open_stream_async(&mut self) -> Result<(), NokhwaError>;

    /// Will get a frame from the camera as a [`Buffer`]. Depending on the backend, if you have not called [`open_stream()`](CaptureTrait::open_stream()) before you called this,
    /// it will either return an error.
    /// # Errors
    /// If the backend fails to get the frame (e.g. already taken, busy, doesn't exist anymore), the decoding fails (e.g. MJPEG -> u8), or [`open_stream()`](CaptureTrait::open_stream()) has not been called yet,
    /// this will error.
    async fn frame_async(&mut self) -> Result<Buffer, NokhwaError>;

    /// Will get a frame from the camera **without** any processing applied, meaning you will usually get a frame you need to decode yourself.
    /// # Errors
    /// If the backend fails to get the frame (e.g. already taken, busy, doesn't exist anymore), or [`open_stream()`](CaptureTrait::open_stream()) has not been called yet, this will error.
    async fn frame_raw_async(&mut self) -> Result<Cow<[u8]>, NokhwaError>;
>>>>>>> 14339380

    /// Will drop the stream.
    /// # Errors
    /// Please check the `Quirks` section of each backend.
    async fn stop_stream_async(&mut self) -> Result<(), NokhwaError>;
}

#[cfg(feature = "async")]
impl<T> From<T> for Box<dyn AsyncCaptureTrait>
where
    T: AsyncCaptureTrait + 'static,
{
    fn from(backend: T) -> Self {
        Box::new(backend)
    }
}

pub trait OneShot: CaptureTrait {
    fn one_shot(&mut self) -> Result<Buffer, NokhwaError> {
        if self.is_stream_open() {
            self.frame()
        } else {
            self.open_stream()?;
            let frame = self.frame()?;
            self.stop_stream()?;
            Ok(frame)
        }
    }
}

#[cfg(feature = "async")]
#[cfg_attr(feature = "async", async_trait::async_trait)]
pub trait AsyncOneShot: AsyncCaptureTrait {
    async fn one_shot(&mut self) -> Result<Buffer, NokhwaError> {
        if self.is_stream_open() {
            self.frame_async().await
        } else {
            self.open_stream_async().await?;
            let frame = self.frame_async().await?;
            self.stop_stream_async().await?;
            Ok(frame)
        }
    }
}

pub trait VirtualBackendTrait {}

pub trait Distance<T> where T: PartialEq {
    fn distance_from(&self, other: &Self) -> T;
}<|MERGE_RESOLUTION|>--- conflicted
+++ resolved
@@ -169,106 +169,29 @@
     /// If the backend fails to get the frame (e.g. already taken, busy, doesn't exist anymore), or [`open_stream()`](CaptureTrait::open_stream()) has not been called yet, this will error.
     fn frame_raw(&mut self) -> Result<Cow<[u8]>, NokhwaError>;
 
-    // #[cfg(feature = "wgpu-types")]
-    // #[cfg_attr(feature = "docs-features", doc(cfg(feature = "wgpu-types")))]
-    // /// Directly copies a frame to a Wgpu texture. This will automatically convert the frame into a RGBA frame.
-    // /// # Errors
-    // /// If the frame cannot be captured or the resolution is 0 on any axis, this will error.
-    // fn frame_texture<'a>(
-    //     &mut self,
-    //     device: &WgpuDevice,
-    //     queue: &WgpuQueue,
-    //     label: Option<&'a str>,
-    // ) -> Result<WgpuTexture, NokhwaError> {
-    //     use crate::pixel_format::RgbAFormat;
-    //     use std::num::NonZeroU32;
-    //     let frame = self.frame()?.decode_image::<RgbAFormat>()?;
-    //
-    //     let texture_size = Extent3d {
-    //         width: frame.width(),
-    //         height: frame.height(),
-    //         depth_or_array_layers: 1,
-    //     };
-    //
-    //     let texture = device.create_texture(&TextureDescriptor {
-    //         label,
-    //         size: texture_size,
-    //         mip_level_count: 1,
-    //         sample_count: 1,
-    //         dimension: TextureDimension::D2,
-    //         format: TextureFormat::Rgba8UnormSrgb,
-    //         usage: TextureUsages::TEXTURE_BINDING | TextureUsages::COPY_DST,
-    //     });
-    //
-    //     let width_nonzero = match NonZeroU32::try_from(4 * frame.width()) {
-    //         Ok(w) => Some(w),
-    //         Err(why) => return Err(NokhwaError::ReadFrameError(why.to_string())),
-    //     };
-    //
-    //     let height_nonzero = match NonZeroU32::try_from(frame.height()) {
-    //         Ok(h) => Some(h),
-    //         Err(why) => return Err(NokhwaError::ReadFrameError(why.to_string())),
-    //     };
-    //
-    //     queue.write_texture(
-    //         ImageCopyTexture {
-    //             texture: &texture,
-    //             mip_level: 0,
-    //             origin: wgpu::Origin3d::ZERO,
-    //             aspect: TextureAspect::All,
-    //         },
-    //         &frame,
-    //         ImageDataLayout {
-    //             offset: 0,
-    //             bytes_per_row: width_nonzero,
-    //             rows_per_image: height_nonzero,
-    //         },
-    //         texture_size,
-    //     );
-    //
-    //     Ok(texture)
-    // }
-
-    /// Will drop the stream.
-    /// # Errors
-    /// Please check the `Quirks` section of each backend.
-    fn stop_stream(&mut self) -> Result<(), NokhwaError>;
-}
-
-impl<T> From<T> for Box<dyn CaptureTrait>
-where
-    T: CaptureTrait + 'static,
-{
-    fn from(backend: T) -> Self {
-        Box::new(backend)
-    }
-}
-
-#[cfg(feature = "async")]
-#[cfg_attr(feature = "async", async_trait::async_trait)]
-pub trait AsyncCaptureTrait: CaptureTrait {
-    /// Initialize the camera, preparing it for use, with a random format (usually the first one).
-    async fn init_async(&mut self) -> Result<(), NokhwaError>;
-
-    /// Forcefully refreshes the stored camera format, bringing it into sync with "reality" (current camera state)
-    /// # Errors
-    /// If the camera can not get its most recent [`CameraFormat`]. this will error.
-    async fn refresh_camera_format_async(&mut self) -> Result<(), NokhwaError>;
-
-    /// Will set the current [`CameraFormat`]
-    /// This will reset the current stream if used while stream is opened.
-    ///
-    /// This will also update the cache.
-    /// # Errors
-    /// If you started the stream and the camera rejects the new camera format, this will return an error.
-    async fn set_camera_format_async(&mut self, new_fmt: CameraFormat) -> Result<(), NokhwaError>;
-
-    /// A hashmap of [`Resolution`]s mapped to framerates. Not sorted!
-    /// # Errors
-    /// This will error if the camera is not queryable or a query operation has failed. Some backends will error this out as a Unsupported Operation ([`UnsupportedOperationError`](NokhwaError::UnsupportedOperationError)).
-    async fn compatible_list_by_resolution_async(
-        &mut self,
-<<<<<<< HEAD
+    /// The minimum buffer size needed to write the current frame. If `alpha` is true, it will instead return the minimum size of the buffer with an alpha channel as well.
+    /// This assumes that you are decoding to RGB/RGBA for [`FrameFormat::MJPEG`] or [`FrameFormat::YUYV`] and Luma8/LumaA8 for [`FrameFormat::GRAY`]
+    #[must_use]
+    fn decoded_buffer_size(&self, alpha: bool) -> usize {
+        let cfmt = self.camera_format();
+        let resolution = cfmt.resolution();
+        let pxwidth = match cfmt.format() {
+            FrameFormat::MJPEG | FrameFormat::YUYV | FrameFormat::RAWRGB | FrameFormat::NV12 => 3,
+            FrameFormat::GRAY => 1,
+        };
+        if alpha {
+            return (resolution.width() * resolution.height() * (pxwidth + 1)) as usize;
+        }
+        (resolution.width() * resolution.height() * pxwidth) as usize
+    }
+
+    #[cfg(feature = "wgpu-types")]
+    #[cfg_attr(feature = "docs-features", doc(cfg(feature = "wgpu-types")))]
+    /// Directly copies a frame to a Wgpu texture. This will automatically convert the frame into a RGBA frame.
+    /// # Errors
+    /// If the frame cannot be captured or the resolution is 0 on any axis, this will error.
+    fn frame_texture<'a>(
+        &mut self,
         device: &WgpuDevice,
         queue: &WgpuQueue,
         label: Option<&'a str>,
@@ -316,7 +239,46 @@
 
         Ok(texture)
     }
-=======
+
+    /// Will drop the stream.
+    /// # Errors
+    /// Please check the `Quirks` section of each backend.
+    fn stop_stream(&mut self) -> Result<(), NokhwaError>;
+}
+
+impl<T> From<T> for Box<dyn CaptureTrait>
+where
+    T: CaptureTrait + 'static,
+{
+    fn from(backend: T) -> Self {
+        Box::new(backend)
+    }
+}
+
+#[cfg(feature = "async")]
+#[cfg_attr(feature = "async", async_trait::async_trait)]
+pub trait AsyncCaptureTrait: CaptureTrait {
+    /// Initialize the camera, preparing it for use, with a random format (usually the first one).
+    async fn init_async(&mut self) -> Result<(), NokhwaError>;
+
+    /// Forcefully refreshes the stored camera format, bringing it into sync with "reality" (current camera state)
+    /// # Errors
+    /// If the camera can not get its most recent [`CameraFormat`]. this will error.
+    async fn refresh_camera_format_async(&mut self) -> Result<(), NokhwaError>;
+
+    /// Will set the current [`CameraFormat`]
+    /// This will reset the current stream if used while stream is opened.
+    ///
+    /// This will also update the cache.
+    /// # Errors
+    /// If you started the stream and the camera rejects the new camera format, this will return an error.
+    async fn set_camera_format_async(&mut self, new_fmt: CameraFormat) -> Result<(), NokhwaError>;
+
+    /// A hashmap of [`Resolution`]s mapped to framerates. Not sorted!
+    /// # Errors
+    /// This will error if the camera is not queryable or a query operation has failed. Some backends will error this out as a Unsupported Operation ([`UnsupportedOperationError`](NokhwaError::UnsupportedOperationError)).
+    async fn compatible_list_by_resolution_async(
+        &mut self,
         fourcc: FrameFormat,
     ) -> Result<HashMap<Resolution, Vec<u32>>, NokhwaError>;
 
@@ -385,7 +347,6 @@
     /// # Errors
     /// If the backend fails to get the frame (e.g. already taken, busy, doesn't exist anymore), or [`open_stream()`](CaptureTrait::open_stream()) has not been called yet, this will error.
     async fn frame_raw_async(&mut self) -> Result<Cow<[u8]>, NokhwaError>;
->>>>>>> 14339380
 
     /// Will drop the stream.
     /// # Errors
