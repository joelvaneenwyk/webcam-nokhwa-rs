use crate::{
    error::NokhwaError,
    frame_format::FrameFormat,
};
#[cfg(feature = "serialize")]
use serde::{Deserialize, Serialize};
use std::{
    borrow::Borrow, cmp::Ordering, fmt::{
        Debug,
        Display,
        Formatter
    }, hash::{Hash, Hasher}, ops::{Add, Deref, DerefMut, Sub}
};
use crate::traits::Distance;


/// Describes the index of the camera.
/// - Index: A numbered index
/// - String: A string, used for `IPCameras` or on the Browser as DeviceIDs.
#[derive(Clone, Debug, Hash, Ord, PartialOrd, Eq, PartialEq)]
#[cfg_attr(feature = "serialize", derive(Serialize, Deserialize))]
pub enum CameraIndex {
    Index(u32),
    String(String),
}

impl CameraIndex {
    /// Turns this value into a number. If it is a string, it will attempt to parse it as a `u32`.
    /// # Errors
    /// Fails if the value is not a number.
    pub fn as_index(&self) -> Result<u32, NokhwaError> {
        match self {
            CameraIndex::Index(i) => Ok(*i),
            CameraIndex::String(s) => s
                .parse::<u32>()
                .map_err(|why| NokhwaError::GeneralError(why.to_string())),
        }
    }

    /// Turns this value into a `String`. If it is a number, it will be automatically converted.
    #[must_use]
    pub fn as_string(&self) -> String {
        match self {
            CameraIndex::Index(i) => i.to_string(),
            CameraIndex::String(s) => s.to_string(),
        }
    }

    /// Returns true if this [`CameraIndex`] contains an [`CameraIndex::Index`]
    #[must_use]
    pub fn is_index(&self) -> bool {
        match self {
            CameraIndex::Index(_) => true,
            CameraIndex::String(_) => false,
        }
    }

    /// Returns true if this [`CameraIndex`] contains an [`CameraIndex::String`]
    #[must_use]
    pub fn is_string(&self) -> bool {
        !self.is_index()
    }
}

impl Display for CameraIndex {
    fn fmt(&self, f: &mut Formatter<'_>) -> std::fmt::Result {
        write!(f, "{}", self.as_string())
    }
}

impl Default for CameraIndex {
    fn default() -> Self {
        CameraIndex::Index(0)
    }
}

impl TryFrom<CameraIndex> for u32 {
    type Error = NokhwaError;

    fn try_from(value: CameraIndex) -> Result<Self, Self::Error> {
        value.as_index()
    }
}

impl TryFrom<CameraIndex> for usize {
    type Error = NokhwaError;

    fn try_from(value: CameraIndex) -> Result<Self, Self::Error> {
        value.as_index().map(|i| i as usize)
    }
}

/// Describes a Resolution.
/// This struct consists of a Width and a Height value (x,y). <br>
/// Note: the [`Ord`] implementation of this struct is flipped from highest to lowest.
/// # JS-WASM
/// This is exported as `JSResolution`
#[cfg_attr(feature = "serialize", derive(Serialize, Deserialize))]
#[derive(Copy, Clone, Debug, Default, Hash, Eq, PartialEq)]
pub struct Resolution {
    pub width_x: u32,
    pub height_y: u32,
}

impl Resolution {
    /// Create a new resolution from 2 image size coordinates.
    #[must_use]
    pub fn new(x: u32, y: u32) -> Self {
        Resolution {
            width_x: x,
            height_y: y,
        }
    }

    /// Get the width of Resolution
    #[must_use]
    #[inline]
    pub fn width(self) -> u32 {
        self.width_x
    }

    /// Get the height of Resolution
    #[must_use]
    #[inline]
    pub fn height(self) -> u32 {
        self.height_y
    }

    /// Get the x (width) of Resolution
    #[must_use]
    #[inline]
    pub fn x(self) -> u32 {
        self.width_x
    }

    /// Get the y (height) of Resolution
    #[must_use]
    #[inline]
    pub fn y(self) -> u32 {
        self.height_y
    }

    #[must_use]
    pub fn aspect_ratio(&self) -> f64 {
        f64::from(self.width_x) / f64::from(self.height_y)
    }
}

impl Display for Resolution {
    fn fmt(&self, f: &mut Formatter<'_>) -> std::fmt::Result {
        write!(f, "{}x{}", self.x(), self.y())
    }
}

impl PartialOrd for Resolution {
    fn partial_cmp(&self, other: &Self) -> Option<Ordering> {
        Some(self.cmp(other))
    }
}

impl Ord for Resolution {
    fn cmp(&self, other: &Self) -> Ordering {
        match self.x().cmp(&other.x()) {
            Ordering::Less => Ordering::Less,
            Ordering::Equal => self.y().cmp(&other.y()),
            Ordering::Greater => Ordering::Greater,
        }
    }
}

impl Distance<u32> for Resolution {
    fn distance_from(&self, other: &Self) -> u32 {
        let x1 = self.x();
        let x2 = other.x();

        let y1 = self.y();
        let y2 = other.y();

        (x2 - x1).pow(2) + (y2 - y1).pow(2)
    }
}

<<<<<<< HEAD
#[derive(Copy, Clone, Debug, PartialEq)]
#[cfg_attr(feature = "serialize", derive(Serialize, Deserialize))]
/// The frame rate of a camera. DO NOT CONSTRUCT THIS ENUM DIRECTLY. YOU WILL VIOLATE INVARIANTS. Use [`FrameRate::new_integer`], [`FrameRate::new_fraction`], or [`FrameRate::new_float`] instead.
pub enum FrameRate {
    /// The driver reports the frame rate as a clean integer (e.g. 30 FPS).
    Integer(u32),
    /// The driver reports the frame rate as a floating point number (e.g. 29.97 FPS)
    Float(f32),
    /// The driver reports the frame rate as a fraction (e.g. 2997/1000 FPS)
    Fraction {
        numerator: u16,
        denominator: u16,
    }
}

impl FrameRate {
    pub fn new_integer(fps: u32) -> Result<Self, NokhwaError> {
        if fps == 0 {
            return Err(NokhwaError::StructureError { structure: "FrameRate".to_string(), error: "Framerate cannot be 0".to_string() })
        }

        Ok(FrameRate::Integer(fps))
    }

    pub fn new_float(fps: f32) -> Result<Self, NokhwaError> {
        if fps.is_nan() || fps.is_infinite() || fps.is_sign_negative() || (fps > f32::EPSILON) {
            return Err(NokhwaError::StructureError { structure: "FrameRate".to_string(), error: "Invalid F32 FrameRate".to_string() })
        }

        Ok(FrameRate::Float(fps))
=======
#[derive(Copy, Clone, Debug, PartialEq, PartialOrd)]
pub struct FrameRate(pub f32);

impl FrameRate {
    #[must_use]
    pub fn new(fps: f32) -> Self {
        Self(fps)
    }

    #[must_use]
    pub fn frame_rate(&self) -> f32 {
        self.0
>>>>>>> cc04c542
    }
}

<<<<<<< HEAD
    pub fn new_fraction(numerator: u16, denominator: u16) -> Result<Self, NokhwaError> {
        if numerator == 0 || denominator == 0 {
            return Err(NokhwaError::StructureError { structure: "FrameRate".to_string(), error: "Invalid Fraction (denominator or numerator is 0)".to_string() })
        }

        Ok(
            FrameRate::Fraction {
                numerator,
                denominator,
            }
        )
=======
impl Deref for FrameRate {
    type Target = f32;

    fn deref(&self) -> &Self::Target {
        &self.0
>>>>>>> cc04c542
    }
}

impl DerefMut for FrameRate {
    fn deref_mut(&mut self) -> &mut Self::Target {
        &mut self.0
    }
}

impl Hash for FrameRate {
    fn hash<H: Hasher>(&self, state: &mut H) {
        state.write_u32(self.0.to_bits());
    }
}

impl Default for FrameRate {
    fn default() -> Self {
        FrameRate(30.0)
    }
}

impl Display for FrameRate {
    fn fmt(&self, f: &mut Formatter<'_>) -> std::fmt::Result {
        write!(f, "{} FPS", self.0)
    }
}

impl Add for FrameRate {
    type Output = FrameRate;

    fn add(self, rhs: Self) -> Self::Output {
        (self.0 + rhs.0).into()
    }
}

impl Add for &FrameRate {
    type Output = FrameRate;

    fn add(self, rhs: Self) -> Self::Output {
        (self.0 + rhs.0).into()
    }
}


impl Sub for FrameRate {
    type Output = FrameRate;

    fn sub(self, rhs: Self) -> Self::Output {
        (self.0 - rhs.0).into()
    }
}

impl Sub for &FrameRate {
    type Output = FrameRate;

    fn sub(self, rhs: Self) -> Self::Output {
        (self.0 - rhs.0).into()
    }
}

impl From<f32> for FrameRate {
    fn from(value: f32) -> Self {
        Self(value)
    }
}

impl From<FrameRate> for f32 {
    fn from(value: FrameRate) -> Self {
        value.0
    }
}

/// This is a convenience struct that holds all information about the format of a webcam stream.
/// It consists of a [`Resolution`], [`FrameFormat`], and a [`FrameRate`].
#[derive(Copy, Clone, Debug, Hash, PartialEq, PartialOrd)]
#[cfg_attr(feature = "serialize", derive(Serialize, Deserialize))]
pub struct CameraFormat {
    resolution: Resolution,
    format: FrameFormat,
    frame_rate: FrameRate,
}

impl CameraFormat {
    /// Construct a new [`CameraFormat`]
    #[must_use]
    pub fn new(resolution: Resolution, format: FrameFormat, frame_rate: FrameRate) -> Self {
        CameraFormat {
            resolution,
            format,
            frame_rate,
        }
    }

    /// [`CameraFormat::new()`], but raw.
    #[must_use]
    pub fn new_from(res_x: u32, res_y: u32, format: FrameFormat, fps: FrameRate) -> Self {
        CameraFormat {
            resolution: Resolution {
                width_x: res_x,
                height_y: res_y,
            },
            format,
            frame_rate: fps,
        }
    }

    /// Get the resolution of the current [`CameraFormat`]
    #[must_use]
    pub fn resolution(&self) -> Resolution {
        self.resolution
    }

    /// Get the width of the resolution of the current [`CameraFormat`]
    #[must_use]
    pub fn width(&self) -> u32 {
        self.resolution.width()
    }

    /// Get the height of the resolution of the current [`CameraFormat`]
    #[must_use]
    pub fn height(&self) -> u32 {
        self.resolution.height()
    }

    /// Set the [`CameraFormat`]'s resolution.
    pub fn set_resolution(&mut self, resolution: Resolution) {
        self.resolution = resolution;
    }

    /// Get the frame rate of the current [`CameraFormat`]
    #[must_use]
    pub fn frame_rate(&self) -> FrameRate {
        self.frame_rate
    }

    /// Set the [`CameraFormat`]'s frame rate.
    pub fn set_frame_rate(&mut self, frame_rate: FrameRate) {
        self.frame_rate = frame_rate;
    }

    /// Get the [`CameraFormat`]'s format.
    #[must_use]
    pub fn format(&self) -> FrameFormat {
        self.format
    }

    /// Set the [`CameraFormat`]'s format.
    pub fn set_format(&mut self, format: FrameFormat) {
        self.format = format;
    }
}

impl Default for CameraFormat {
    fn default() -> Self {
        CameraFormat {
            resolution: Resolution::new(640, 480),
            format: FrameFormat::MJpeg,
            frame_rate: FrameRate(30.),
        }
    }
}

impl Display for CameraFormat {
    fn fmt(&self, f: &mut Formatter<'_>) -> std::fmt::Result {
        write!(
            f,
            "{}@{}FPS, {} Format",
            self.resolution, self.frame_rate, self.format
        )
    }
}

/// Information about a Camera e.g. its name.
/// `description` amd `misc` may contain information that may differ from backend to backend. Refer to each backend for details.
/// `index` is a camera's index given to it by (usually) the OS usually in the order it is known to the system.
#[derive(Clone, Debug, Hash, PartialEq, Eq, PartialOrd)]
#[cfg_attr(feature = "serialize", derive(Serialize, Deserialize))]
pub struct CameraInfo {
    human_name: String,
    description: String,
    misc: String,
    index: CameraIndex,
}

impl CameraInfo {
    /// Create a new [`CameraInfo`].
    /// # JS-WASM
    /// This is exported as a constructor for [`CameraInfo`].
    #[must_use]
    // OK, i just checkeed back on this code. WTF was I on when I wrote `&(impl AsRef<str> + ?Sized)` ????
    // I need to get on the same shit that my previous self was on, because holy shit that stuff is strong as FUCK!
    // Finally fixed this insanity. Hopefully I didnt torment anyone by actually putting this in a stable release.
    pub fn new(human_name: &str, description: &str, misc: &str, index: &CameraIndex) -> Self {
        CameraInfo {
            human_name: human_name.to_string(),
            description: description.to_string(),
            misc: misc.to_string(),
            index: index.clone(),
        }
    }

    /// Get a reference to the device info's human readable name.
    /// # JS-WASM
    /// This is exported as a `get_HumanReadableName`.
    #[must_use]
    // yes, i know, unnecessary alloc this, unnecessary alloc that
    // but wasm bindgen
    pub fn human_name(&self) -> String {
        self.human_name.clone()
    }

    /// Set the device info's human name.
    /// # JS-WASM
    /// This is exported as a `set_HumanReadableName`.
    pub fn set_human_name(&mut self, human_name: &str) {
        self.human_name = human_name.to_string();
    }

    /// Get a reference to the device info's description.
    /// # JS-WASM
    /// This is exported as a `get_Description`.
    #[must_use]
    pub fn description(&self) -> &str {
        self.description.borrow()
    }

    /// Set the device info's description.
    /// # JS-WASM
    /// This is exported as a `set_Description`.
    pub fn set_description(&mut self, description: &str) {
        self.description = description.to_string();
    }

    /// Get a reference to the device info's misc.
    /// # JS-WASM
    /// This is exported as a `get_MiscString`.
    #[must_use]
    pub fn misc(&self) -> String {
        self.misc.clone()
    }

    /// Set the device info's misc.
    /// # JS-WASM
    /// This is exported as a `set_MiscString`.
    pub fn set_misc(&mut self, misc: &str) {
        self.misc = misc.to_string();
    }

    /// Get a reference to the device info's index.
    /// # JS-WASM
    /// This is exported as a `get_Index`.
    #[must_use]
    pub fn index(&self) -> &CameraIndex {
        &self.index
    }

    /// Set the device info's index.
    /// # JS-WASM
    /// This is exported as a `set_Index`.
    pub fn set_index(&mut self, index: CameraIndex) {
        self.index = index;
    }

    // /// Gets the device info's index as an `u32`.
    // /// # Errors
    // /// If the index is not parsable as a `u32`, this will error.
    // /// # JS-WASM
    // /// This is exported as `get_Index_Int`
    // #[cfg_attr(feature = "output-wasm", wasm_bindgen(getter = Index_Int))]
    // pub fn index_num(&self) -> Result<u32, NokhwaError> {
    //     match &self.index {
    //         CameraIndex::Index(i) => Ok(*i),
    //         CameraIndex::String(s) => match s.parse::<u32>() {
    //             Ok(p) => Ok(p),
    //             Err(why) => Err(NokhwaError::GetPropertyError {
    //                 property: "index-int".to_string(),
    //                 error: why.to_string(),
    //             }),
    //         },
    //     }
    // }
}

impl Display for CameraInfo {
    fn fmt(&self, f: &mut Formatter<'_>) -> std::fmt::Result {
        write!(
            f,
            "Name: {}, Description: {}, Extra: {}, Index: {}",
            self.human_name, self.description, self.misc, self.index
        )
    }
}

// fn step_chk(val: i64, default: i64, step: i64) -> Result<(), NokhwaError> {
//     if (val - default) % step != 0 {
//         return Err(NokhwaError::StructureError {
//             structure: "Value".to_string(),
//             error: "Doesnt fit step".to_string(),
//         });
//     }
//     Ok(())
// }

/// The list of known capture backends to the library. <br>
/// - `Auto` - Use automatic selection.
/// - `AVFoundation` - Uses `AVFoundation` on `MacOSX`
/// - `Video4Linux` - `Video4Linux2`, a linux specific backend.
/// - `UniversalVideoClass` -  ***DEPRECATED*** Universal Video Class (please check [libuvc](https://github.com/libuvc/libuvc)). Platform agnostic, although on linux it needs `sudo` permissions or similar to use.
/// - `MediaFoundation` - Microsoft Media Foundation, Windows only,
/// - `OpenCv` - Uses `OpenCV` to capture. Platform agnostic.
/// - `GStreamer` - ***DEPRECATED*** Uses `GStreamer` RTP to capture. Platform agnostic.
/// - `Browser` - Uses browser APIs to capture from a webcam.
pub enum SelectableBackend {
    Auto,
    Custom(&'static str),
    AVFoundation,
    Video4Linux,
    UniversalVideoClass,
    MediaFoundation,
    OpenCv,
    GStreamer,
    Browser,
}

/// The list of known capture backends to the library. <br>
/// - `AVFoundation` - Uses `AVFoundation` on `MacOSX`
/// - `Video4Linux` - `Video4Linux2`, a linux specific backend.
/// - `UniversalVideoClass` -  ***DEPRECATED*** Universal Video Class (please check [libuvc](https://github.com/libuvc/libuvc)). Platform agnostic, although on linux it needs `sudo` permissions or similar to use.
/// - `MediaFoundation` - Microsoft Media Foundation, Windows only,
/// - `OpenCv` - Uses `OpenCV` to capture. Platform agnostic.
/// - `GStreamer` - ***DEPRECATED*** Uses `GStreamer` RTP to capture. Platform agnostic.
/// - `Browser` - Uses browser APIs to capture from a webcam.
#[derive(Copy, Clone, Debug, Hash, Ord, PartialOrd, Eq, PartialEq)]
#[cfg_attr(feature = "serialize", derive(Serialize, Deserialize))]
pub enum ApiBackend {
    Custom(&'static str),
    AVFoundation,
    Video4Linux,
    UniversalVideoClass,
    MediaFoundation,
    OpenCv,
    GStreamer,
    Browser,
}

impl Display for ApiBackend {
    fn fmt(&self, f: &mut Formatter<'_>) -> std::fmt::Result {
        write!(f, "{self:?}")
    }
}

// /// A webcam index that supports both strings and integers. Most backends take an int, but `IPCamera`s take a URL (string).
// #[derive(Clone, Debug, Hash, PartialEq, PartialOrd)]
// pub enum CameraIndex {
//     Index(u32),
//     String(String),
// }

// impl CameraIndex {
//     /// Gets the device info's index as an `u32`.
//     /// # Errors
//     /// If the index is not parsable as a `u32`, this will error.
//     pub fn as_index(&self) -> Result<u32, NokhwaError> {
//         match self {
//             CameraIndex::Index(i) => Ok(*i),
//             CameraIndex::String(s) => match s.parse::<u32>() {
//                 Ok(p) => Ok(p),
//                 Err(why) => Err(NokhwaError::GetPropertyError {
//                     property: "index-int".to_string(),
//                     error: why.to_string(),
//                 }),
//             },
//         }
//     }
// }

// impl Display for CameraIndex {
//     fn fmt(&self, f: &mut Formatter<'_>) -> std::fmt::Result {
//         match self {
//             CameraIndex::Index(idx) => {
//                 write!(f, "{}", idx)
//             }
//             CameraIndex::String(ip) => {
//                 write!(f, "{}", ip)
//             }
//         }
//     }
// }

// impl From<u32> for CameraIndex {
//     fn from(v: u32) -> Self {
//         CameraIndex::Index(v)
//     }
// }

// /// Trait for strings that can be converted to [`CameraIndex`]es.
// pub trait ValidString: AsRef<str> {}
//
// impl ValidString for String {}
// impl<'a> ValidString for &'a String {}
// impl<'a> ValidString for &'a mut String {}
// impl<'a> ValidString for Cow<'a, str> {}
// impl<'a> ValidString for &'a Cow<'a, str> {}
// impl<'a> ValidString for &'a mut Cow<'a, str> {}
// impl<'a> ValidString for &'a str {}
// impl<'a> ValidString for &'a mut str {}

// impl<T> From<T> for CameraIndex
// where
//     T: ValidString,
// {
//     fn from(v: T) -> Self {
//         CameraIndex::String(v.as_ref().to_string())
//     }
// }

#[cfg(all(feature = "conversions", not(target_arch = "wasm32")))]
#[cfg_attr(feature = "docs-features", doc(cfg(feature = "mjpeg")))]
#[inline]
fn decompress<'a>(
    data: &'a [u8],
    rgba: bool,
) -> Result<mozjpeg::decompress::DecompressStarted<'a>, NokhwaError> {
    use mozjpeg::Decompress;

    match Decompress::new_mem(data) {
        Ok(decompress) => {
            let decompressor_res = if rgba {
                decompress.rgba()
            } else {
                decompress.rgb()
            };
            match decompressor_res {
                Ok(decompressor) => Ok(decompressor),
                Err(why) => {
                    return Err(NokhwaError::ProcessFrameError {
                        src: FrameFormat::MJpeg,
                        destination: "RGB888".to_string(),
                        error: why.to_string(),
                    })
                }
            }
        }
        Err(why) => {
            return Err(NokhwaError::ProcessFrameError {
                src: FrameFormat::MJpeg,
                destination: "RGB888".to_string(),
                error: why.to_string(),
            })
        }
    }
}

/// Converts a MJpeg stream of `&[u8]` into a `Vec<u8>` of RGB888. (R,G,B,R,G,B,...)
/// # Errors
/// If `mozjpeg` fails to read scanlines or setup the decompressor, this will error.
/// # Safety
/// This function uses `unsafe`. The caller must ensure that:
/// - The input data is of the right size, does not exceed bounds, and/or the final size matches with the initial size.
<<<<<<< HEAD
=======
#[cfg(all(feature = "conversions", not(target_arch = "wasm32")))]
>>>>>>> cc04c542
#[cfg_attr(feature = "docs-features", doc(cfg(feature = "mjpeg")))]
#[cfg(all(
    feature = "mjpeg",
    not(target_arch = "wasm32"),
    not(target_arch = "wasm64")
))]
#[inline]
pub fn mjpeg_to_rgb(data: &[u8], rgba: bool) -> Result<Vec<u8>, NokhwaError> {
    let mut jpeg_decompress = decompress(data, rgba)?;
    let scanlines_res = jpeg_decompress.read_scanlines();
    // assert!(jpeg_decompress.finish_decompress());
    if jpeg_decompress.finish().is_err() {
        return Err(NokhwaError::ProcessFrameError {
            src: FrameFormat::MJpeg,
            destination: "RGB888".to_string(),
            error: "JPEG Decompressor did not finish.".to_string(),
        });
    }

    match scanlines_res {
        Ok(pixels) => Ok(pixels),
        Err(_) => Err(NokhwaError::ProcessFrameError {
            src: FrameFormat::MJpeg,
            destination: "RGB888".to_string(),
            error: "Failed to get read readlines into RGB888 pixels!".to_string(),
        }),
    }
}

<<<<<<< HEAD
#[cfg(not(all(
    feature = "mjpeg",
    not(target_arch = "wasm32"),
    not(target_arch = "wasm64")
)))]
=======

/// Equivalent to [`mjpeg_to_rgb`] except with a destination buffer.
/// # Errors
/// If the decoding fails (e.g. invalid MJpeg stream), the buffer is not large enough, or you are doing this on `WebAssembly`, this will error.
#[cfg(not(all(feature = "conversions", not(target_arch = "wasm32"))))]
>>>>>>> cc04c542
pub fn mjpeg_to_rgb(_data: &[u8], _rgba: bool) -> Result<Vec<u8>, NokhwaError> {
    Err(NokhwaError::NotImplementedError(
        "Not available on WASM".to_string(),
    ))
}

/// Equivalent to [`mjpeg_to_rgb`] except with a destination buffer.
/// # Errors
<<<<<<< HEAD
/// If the decoding fails (e.g. invalid MJPEG stream), the buffer is not large enough, or you are doing this on `WebAssembly`, this will error.
#[cfg(all(
    feature = "mjpeg",
    not(target_arch = "wasm32"),
    not(target_arch = "wasm64")
))]
=======
/// If the decoding fails (e.g. invalid MJpeg stream), the buffer is not large enough, or you are doing this on `WebAssembly`, this will error.
#[cfg(not(all(feature = "conversions", not(target_arch = "wasm32"))))]
>>>>>>> cc04c542
#[cfg_attr(feature = "docs-features", doc(cfg(feature = "mjpeg")))]
#[inline]
pub fn buf_mjpeg_to_rgb(data: &[u8], dest: &mut [u8], rgba: bool) -> Result<(), NokhwaError> {
    let mut jpeg_decompress = mozjpeg::decompress(data, rgba)?;

    // assert_eq!(dest.len(), jpeg_decompress.min_flat_buffer_size());
    if dest.len() != jpeg_decompress.min_flat_buffer_size() {
        return Err(NokhwaError::ProcessFrameError {
            src: FrameFormat::MJpeg,
            destination: "RGB888".to_string(),
            error: "Bad decoded buffer size".to_string(),
        });
    }

    if jpeg_decompress.read_scanlines_into(dest).is_err() {
        return Err(NokhwaError::ProcessFrameError {
            src: FrameFormat::MJPEG,
            destination: "RGB888".to_string(),
            error: "Failed to get read readlines into RGB888 pixels!".to_string(),
        });
    }

    // assert!(jpeg_decompress.finish_decompress());
    if jpeg_decompress.finish().is_err() {
        return Err(NokhwaError::ProcessFrameError {
            src: FrameFormat::MJpeg,
            destination: "RGB888".to_string(),
            error: "JPEG Decompressor did not finish.".to_string(),
        });
    }
    Ok(())
}

<<<<<<< HEAD
#[cfg(not(all(
    feature = "mjpeg",
    not(target_arch = "wasm32"),
    not(target_arch = "wasm64")
)))]
=======
// TODO: deprecate?
/// Equivalent to [`mjpeg_to_rgb`] except with a destination buffer.
/// # Errors
/// If the decoding fails (e.g. invalid MJpeg stream), the buffer is not large enough, or you are doing this on `WebAssembly`, this will error.
#[cfg(all(feature = "conversions", not(target_arch = "wasm32")))]
>>>>>>> cc04c542
pub fn buf_mjpeg_to_rgb(_data: &[u8], _dest: &mut [u8], _rgba: bool) -> Result<(), NokhwaError> {
    Err(NokhwaError::NotImplementedError(
        "Not available on WASM".to_string(),
    ))
}

/// Returns the predicted size of the destination Yuv422422 buffer.
#[inline]
pub fn yuyv422_predicted_size(size: usize, rgba: bool) -> usize {
    let pixel_size = if rgba { 4 } else { 3 };
    // yuyv yields 2 3-byte pixels per yuyv chunk
    (size / 4) * (2 * pixel_size)
}

#[inline]
pub fn yuyv422_to_rgb(data: &[u8], rgba: bool) -> Result<Vec<u8>, NokhwaError> {
    let capacity = yuyv422_predicted_size(data.len(), rgba);
    let mut rgb = vec![0; capacity];
    buf_yuyv422_to_rgb(data, &mut rgb, rgba)?;
    Ok(rgb)
}

/// Same as [`yuyv422_to_rgb`] but with a destination buffer instead of a return `Vec<u8>`
/// # Errors
/// If the stream is invalid Yuv422, or the destination buffer is not large enough, this will error.
#[inline]
pub fn buf_yuyv422_to_rgb(data: &[u8], dest: &mut [u8], rgba: bool) -> Result<(), NokhwaError> {
    let mut buf: Vec<u8> = Vec::new();
    if data.len() % 4 != 0 {
        return Err(NokhwaError::ProcessFrameError {
            src: FrameFormat::Yuy2_422,
            destination: "RGB888".to_string(),
            error: "Assertion failure, the YUV stream isn't 4:2:2! (wrong number of bytes)"
                .to_string(),
        });
    }
    for chunk in data.chunks_exact(4) {
        let y0 = f32::from(chunk[0]);
        let u = f32::from(chunk[1]);
        let y1 = f32::from(chunk[2]);
        let v = f32::from(chunk[3]);

        let r0 = y0 + 1.370_705 * (v - 128.);
        let g0 = y0 - 0.698_001 * (v - 128.) - 0.337_633 * (u - 128.);
        let b0 = y0 + 1.732_446 * (u - 128.);

        let r1 = y1 + 1.370_705 * (v - 128.);
        let g1 = y1 - 0.698_001 * (v - 128.) - 0.337_633 * (u - 128.);
        let b1 = y1 + 1.732_446 * (u - 128.);

        if rgba {
            buf.extend_from_slice(&[
                r0 as u8, g0 as u8, b0 as u8, 255, r1 as u8, g1 as u8, b1 as u8, 255,
            ]);
        } else {
            buf.extend_from_slice(&[r0 as u8, g0 as u8, b0 as u8, r1 as u8, g1 as u8, b1 as u8]);
        }
    }
    dest.copy_from_slice(&buf);
    Ok(())
}

// equation from https://en.wikipedia.org/wiki/YUV#Converting_between_Y%E2%80%B2UV_and_RGB
/// Convert `YCbCr` 4:4:4 to a RGB888. [For further reading](https://en.wikipedia.org/wiki/YUV#Converting_between_Y%E2%80%B2UV_and_RGB)
#[allow(clippy::many_single_char_names)]
#[allow(clippy::cast_possible_truncation)]
#[allow(clippy::cast_sign_loss)]
#[must_use]
#[inline]
pub fn yuyv444_to_rgb(y: i32, u: i32, v: i32) -> [u8; 3] {
    let c298 = (y - 16) * 298;
    let d = u - 128;
    let e = v - 128;
    let r = ((c298 + 409 * e + 128) >> 8).clamp(0, 255) as u8;
    let g = ((c298 - 100 * d - 208 * e + 128) >> 8).clamp(0, 255) as u8;
    let b = ((c298 + 516 * d + 128) >> 8).clamp(0, 255) as u8;
    [r, g, b]
}

// equation from https://en.wikipedia.org/wiki/YUV#Converting_between_Y%E2%80%B2UV_and_RGB
/// Convert `YCbCr` 4:4:4 to a RGBA8888. [For further reading](https://en.wikipedia.org/wiki/YUV#Converting_between_Y%E2%80%B2UV_and_RGB)
///
/// Equivalent to [`yuyv444_to_rgb`] but with an alpha channel attached.
#[allow(clippy::many_single_char_names)]
#[must_use]
#[inline]
pub fn yuyv444_to_rgba(y: i32, u: i32, v: i32) -> [u8; 4] {
    let [r, g, b] = yuyv444_to_rgb(y, u, v);
    [r, g, b, 255]
}

/// Converts a Yuv422 4:2:0 bi-planar (NV12) datastream to a RGB888 Stream. [For further reading](https://en.wikipedia.org/wiki/YUV#Converting_between_Y%E2%80%B2UV_and_RGB)
/// # Errors
/// This may error when the data stream size is wrong.
#[inline]
pub fn nv12_to_rgb(
    resolution: Resolution,
    data: &[u8],
    rgba: bool,
) -> Result<Vec<u8>, NokhwaError> {
    let pxsize = if rgba { 4 } else { 3 };
    let mut dest = vec![0; (pxsize * resolution.width() * resolution.height()) as usize];
    buf_nv12_to_rgb(resolution, data, &mut dest, rgba)?;
    Ok(dest)
}

// this depresses me
// like, everytime i open this codebase all the life is sucked out of me
// i hate it
/// Converts a Yuv422 4:2:0 bi-planar (NV12) datastream to a RGB888 Stream and outputs it into a destination buffer. [For further reading](https://en.wikipedia.org/wiki/YUV#Converting_between_Y%E2%80%B2UV_and_RGB)
/// # Errors
/// This may error when the data stream size is wrong.
#[allow(clippy::similar_names)]
#[inline]
pub fn buf_nv12_to_rgb(
    resolution: Resolution,
    data: &[u8],
    out: &mut [u8],
    rgba: bool,
) -> Result<(), NokhwaError> {
    if resolution.width() % 2 != 0 || resolution.height() % 2 != 0 {
        return Err(NokhwaError::ProcessFrameError {
            src: FrameFormat::Nv12,
            destination: "RGB".to_string(),
            error: "bad resolution".to_string(),
        });
    }

    if data.len() != ((resolution.width() * resolution.height() * 3) / 2) as usize {
        return Err(NokhwaError::ProcessFrameError {
            src: FrameFormat::Nv12,
            destination: "RGB".to_string(),
            error: "bad input buffer size".to_string(),
        });
    }

    let pxsize = if rgba { 4 } else { 3 };

    if out.len() != (pxsize * resolution.width() * resolution.height()) as usize {
        return Err(NokhwaError::ProcessFrameError {
            src: FrameFormat::Nv12,
            destination: "RGB".to_string(),
            error: "bad output buffer size".to_string(),
        });
    }

    let rgba_size = if rgba { 4 } else { 3 };

    let y_section = (resolution.width() * resolution.height()) as usize;

    let width_usize = resolution.width() as usize;
    // let height_usize = resolution.height() as usize;

    for (hidx, horizontal_row) in data[0..y_section].chunks_exact(width_usize).enumerate() {
        for (cidx, column) in horizontal_row.chunks_exact(2).enumerate() {
            let u = data[(y_section) + ((hidx / 2) * width_usize) + (cidx * 2)];
            let v = data[(y_section) + ((hidx / 2) * width_usize) + (cidx * 2) + 1];

            let y0 = column[0];
            let y1 = column[1];
            let base_index = (hidx * width_usize * rgba_size) + cidx * rgba_size * 2;

            if rgba {
                let px0 = yuyv444_to_rgba(y0 as i32, u as i32, v as i32);
                let px1 = yuyv444_to_rgba(y1 as i32, u as i32, v as i32);

                out[base_index] = px0[0];
                out[base_index + 1] = px0[1];
                out[base_index + 2] = px0[2];
                out[base_index + 3] = px0[3];
                out[base_index + 4] = px1[0];
                out[base_index + 5] = px1[1];
                out[base_index + 6] = px1[2];
                out[base_index + 7] = px1[3];
            } else {
                let px0 = yuyv444_to_rgb(y0 as i32, u as i32, v as i32);
                let px1 = yuyv444_to_rgb(y1 as i32, u as i32, v as i32);

                out[base_index] = px0[0];
                out[base_index + 1] = px0[1];
                out[base_index + 2] = px0[2];
                out[base_index + 3] = px1[0];
                out[base_index + 4] = px1[1];
                out[base_index + 5] = px1[2];
            }
        }
    }

    Ok(())
}<|MERGE_RESOLUTION|>--- conflicted
+++ resolved
@@ -180,38 +180,6 @@
     }
 }
 
-<<<<<<< HEAD
-#[derive(Copy, Clone, Debug, PartialEq)]
-#[cfg_attr(feature = "serialize", derive(Serialize, Deserialize))]
-/// The frame rate of a camera. DO NOT CONSTRUCT THIS ENUM DIRECTLY. YOU WILL VIOLATE INVARIANTS. Use [`FrameRate::new_integer`], [`FrameRate::new_fraction`], or [`FrameRate::new_float`] instead.
-pub enum FrameRate {
-    /// The driver reports the frame rate as a clean integer (e.g. 30 FPS).
-    Integer(u32),
-    /// The driver reports the frame rate as a floating point number (e.g. 29.97 FPS)
-    Float(f32),
-    /// The driver reports the frame rate as a fraction (e.g. 2997/1000 FPS)
-    Fraction {
-        numerator: u16,
-        denominator: u16,
-    }
-}
-
-impl FrameRate {
-    pub fn new_integer(fps: u32) -> Result<Self, NokhwaError> {
-        if fps == 0 {
-            return Err(NokhwaError::StructureError { structure: "FrameRate".to_string(), error: "Framerate cannot be 0".to_string() })
-        }
-
-        Ok(FrameRate::Integer(fps))
-    }
-
-    pub fn new_float(fps: f32) -> Result<Self, NokhwaError> {
-        if fps.is_nan() || fps.is_infinite() || fps.is_sign_negative() || (fps > f32::EPSILON) {
-            return Err(NokhwaError::StructureError { structure: "FrameRate".to_string(), error: "Invalid F32 FrameRate".to_string() })
-        }
-
-        Ok(FrameRate::Float(fps))
-=======
 #[derive(Copy, Clone, Debug, PartialEq, PartialOrd)]
 pub struct FrameRate(pub f32);
 
@@ -224,29 +192,14 @@
     #[must_use]
     pub fn frame_rate(&self) -> f32 {
         self.0
->>>>>>> cc04c542
-    }
-}
-
-<<<<<<< HEAD
-    pub fn new_fraction(numerator: u16, denominator: u16) -> Result<Self, NokhwaError> {
-        if numerator == 0 || denominator == 0 {
-            return Err(NokhwaError::StructureError { structure: "FrameRate".to_string(), error: "Invalid Fraction (denominator or numerator is 0)".to_string() })
-        }
-
-        Ok(
-            FrameRate::Fraction {
-                numerator,
-                denominator,
-            }
-        )
-=======
+    }
+}
+
 impl Deref for FrameRate {
     type Target = f32;
 
     fn deref(&self) -> &Self::Target {
         &self.0
->>>>>>> cc04c542
     }
 }
 
@@ -706,10 +659,7 @@
 /// # Safety
 /// This function uses `unsafe`. The caller must ensure that:
 /// - The input data is of the right size, does not exceed bounds, and/or the final size matches with the initial size.
-<<<<<<< HEAD
-=======
 #[cfg(all(feature = "conversions", not(target_arch = "wasm32")))]
->>>>>>> cc04c542
 #[cfg_attr(feature = "docs-features", doc(cfg(feature = "mjpeg")))]
 #[cfg(all(
     feature = "mjpeg",
@@ -739,19 +689,11 @@
     }
 }
 
-<<<<<<< HEAD
-#[cfg(not(all(
-    feature = "mjpeg",
-    not(target_arch = "wasm32"),
-    not(target_arch = "wasm64")
-)))]
-=======
 
 /// Equivalent to [`mjpeg_to_rgb`] except with a destination buffer.
 /// # Errors
 /// If the decoding fails (e.g. invalid MJpeg stream), the buffer is not large enough, or you are doing this on `WebAssembly`, this will error.
 #[cfg(not(all(feature = "conversions", not(target_arch = "wasm32"))))]
->>>>>>> cc04c542
 pub fn mjpeg_to_rgb(_data: &[u8], _rgba: bool) -> Result<Vec<u8>, NokhwaError> {
     Err(NokhwaError::NotImplementedError(
         "Not available on WASM".to_string(),
@@ -760,17 +702,8 @@
 
 /// Equivalent to [`mjpeg_to_rgb`] except with a destination buffer.
 /// # Errors
-<<<<<<< HEAD
-/// If the decoding fails (e.g. invalid MJPEG stream), the buffer is not large enough, or you are doing this on `WebAssembly`, this will error.
-#[cfg(all(
-    feature = "mjpeg",
-    not(target_arch = "wasm32"),
-    not(target_arch = "wasm64")
-))]
-=======
 /// If the decoding fails (e.g. invalid MJpeg stream), the buffer is not large enough, or you are doing this on `WebAssembly`, this will error.
 #[cfg(not(all(feature = "conversions", not(target_arch = "wasm32"))))]
->>>>>>> cc04c542
 #[cfg_attr(feature = "docs-features", doc(cfg(feature = "mjpeg")))]
 #[inline]
 pub fn buf_mjpeg_to_rgb(data: &[u8], dest: &mut [u8], rgba: bool) -> Result<(), NokhwaError> {
@@ -804,19 +737,11 @@
     Ok(())
 }
 
-<<<<<<< HEAD
-#[cfg(not(all(
-    feature = "mjpeg",
-    not(target_arch = "wasm32"),
-    not(target_arch = "wasm64")
-)))]
-=======
 // TODO: deprecate?
 /// Equivalent to [`mjpeg_to_rgb`] except with a destination buffer.
 /// # Errors
 /// If the decoding fails (e.g. invalid MJpeg stream), the buffer is not large enough, or you are doing this on `WebAssembly`, this will error.
 #[cfg(all(feature = "conversions", not(target_arch = "wasm32")))]
->>>>>>> cc04c542
 pub fn buf_mjpeg_to_rgb(_data: &[u8], _dest: &mut [u8], _rgba: bool) -> Result<(), NokhwaError> {
     Err(NokhwaError::NotImplementedError(
         "Not available on WASM".to_string(),
